""" The Hydro Framework """

__author__ = "James Dalessio <dalessio.james@gmail.com>"

import os
import traceback
import copy
import collections
import webapp2
import json
import xml.etree.ElementTree

<<<<<<< HEAD
_DEVELOPMENT = os.environ.get('SERVER_SOFTWARE', 'Dev').startswith('Dev')
_BOOLEAN_FALSES = [False, 0, 'False', 'false', 'No', 'no', 'NO' ]
_SERVER_DOWN = False

get_request = webapp2.get_request
=======
>>>>>>> ec3a9444


class _HTTPException(Exception):
    """Exception with a message and HTTP status code.

    Raise an instance of this class (or the class itself) with an
    appropriate HTTP status code when an error state is reached.

    See RFC2616 for a list of established HTTP status codes.

    Attributes:
        code: An integer corresponding to the HTTP status code that
            best describes the error.
        message: A short string describing the error.

    Class Attributes:
        message_map: A dictionary that maps status codes to messages.
            When a message is not specified and an entry in this
            dictionary exists for the given status code, the message
            will be obtained from this dictionary.
    """

    code = 500
    message = "An unknown error has occured."

    message_map = {
        403: "Unauthorized",
        404: "Resource Not Found",
        499: "Unknown client error."
    }

    def __init__(self, code=None, message=None, **kwargs):
        if code is not None:
            self.code = code
        if message is not None:
            self.message = message
        elif self.code in self.message_map:
            self.message = self.message_map[self.code]
        for key, val in kwargs.iteritems():
            setattr(self, key, val)


class _Localized(object):
    def __init__(self, id):
        self.id = id


class _Field(object):

    _counter = 0

    def __init__(self, default=None, alias=None):
        self._default = default
        self._alias = alias
        self._index = self._counter
        _Field._counter += 1

    def __get__(self, parent, _=None):
        if parent is None:
            return self
        if self._name in parent.__dict__:
            value = parent.__dict__[self._name]
        else:
            value = copy.deepcopy(self._default)
            setattr(parent, self._name, value)
        return value


class _Input(_Field):
    
    def __init__(self, default=None, optional=False,
                 multivalued=False, **kwargs):
        self._optional = optional
        self._multivalued = multivalued
        super(_Input, self).__init__(default=default, **kwargs)

    def _coerce(self, value):
        return value
        
                 
class _Output(_Field):
    
    def __init__(self, default=None, alias=None, multivalued=False, **kwargs):
        super(_Output, self).__init__(default=default, alias=alias)
        self._multivalued = multivalued
        self._meta = {}
        self._meta.update(kwargs)


class _Meta(_Field):
    def __init__(self, value, **kwargs):
        super(_Meta, self).__init__(value, **kwargs)


class _Inherited(object):

    def __init__(self, *names):
        self._names = names

    def _resolve(self, field, entity):
        if not self._names:
            return getattr(entity, field._name)
        for name in self.names:
            entity = getattr(entity, name)
        return entity


class _String(_Input):
    
    def _coerce(self, value):
        return str(value)

        
class _SafeString(_Input):

    def _coerce(self, value):
        import bleach
        value = unicode(value)
        value = "".join(c for c in value if ord(c) > 31)
        return bleach.clean(value, strip=True)


class _Boolean(_Input):
    """A field whose value is True or False."""

    _falses = [False, 0, 'False', 'false', 'No', 'no', 'NO' ]

    def _coerce(self, value):
        return value not in self._falses


class _Float(_Input):
    """View field whose value is a float."""

    def _coerce(self, value):
        return float(value)


class _Integer(_Input):
    """A Model field whose value is an integer."""

    def _coerce(self, value):
        return long(value)


class _MetaView(type):

    def __init__(cls, name, bases, cdict):

        super(_MetaView, cls).__init__(name, bases, cdict)

        path = cdict.get('path')
        if path:
            cls._mapping[path] = cls

        cls._inputs = collections.OrderedDict()
        cls._outputs = collections.OrderedDict()
        cls._metas = collections.OrderedDict()
        for cls_ in bases:
            cls._inputs.update(
                getattr(cls_, '_inputs', collections.OrderedDict()))
            cls._outputs.update(
                getattr(cls_, '_outputs', collections.OrderedDict()))
            cls._metas.update(
                getattr(cls_, '_metas', collections.OrderedDict()))

        inputs = []
        outputs = []
        metas = []
        for name_ in set(dir(cls)):
            value = getattr(cls, name_)
            if not isinstance(value, _Field):
                continue
            value._name = name_
            if isinstance(value, _Input):
                inputs.append(value)
            elif isinstance(value, _Output):
                outputs.append(value)
            elif isinstance(value, _Meta):
                metas.append(value)

        inputs = sorted(inputs, key=lambda x: x._index)
        outputs = sorted(outputs, key=lambda x: x._index)
        metas = sorted(metas, key=lambda x: x._index)

        for input in inputs:
            cls._inputs[input._name] = input
        for output in outputs:
            cls._outputs[output._name] = output
        for meta in metas:
            cls._metas[meta._name] = meta


class _View(object):

    __metaclass__ = _MetaView

    _mapping = {}

    def __init__(self, entity=None):
        self._entity = entity

    def to_dict(self):
        d = {'name': 'resource', 'meta': {}, 'value': None, 'contents': []}
        if hasattr(self, 'name'):
            d['name'] = str(self.name)
        elif hasattr(self, 'path'):
            d['name'] = str(self.path)

        for name, meta in self._metas.iteritems():
            meta_value = getattr(self, name)
            if isinstance(meta_value, _Inherited):
                meta_value = meta_value._resolve(meta, self.entity)
            d['meta'][meta._alias or meta._name] = meta_value
        
        for name, output in self._outputs.iteritems():
            value = getattr(self, name)
            if isinstance(value, _Inherited):
                value = value._resolve(output, self.entity)
            if output._multivalued and value is not None:
                for value_ in value:
                    if isinstance(value_, _View):
                        f = value_.to_dict()
                    else:
                        f = {'name': output._alias or name, 'meta': {},
                             'value': value_, 'contents': []}
                    f['meta'].update(output._meta)
                    d['contents'].append(f)
                continue
            if isinstance(value, _View):
                f = value.to_dict()
                f['name'] = output._alias or name
                f['meta'].update(output._meta)
                d['contents'].append(f)
                continue

            f = {'name': output._alias or name, 'meta': {},
                 'value': value, 'contents': []}
            f['meta'].update(output._meta)
            d['contents'].append(f)
            self.to_dict_hook(d)
        return d

    def to_dict_hook(self, d):
        pass
            
    def respond(self):
        pass

    @property
    def address(self):
        return webapp2.get_request().remote_addr

    def redirect(self, url):
        webapp2.redirect(url, abort=True)

    def abort(self, *args, **kwargs):
        raise _HTTPException(*args, **kwargs)


class _GET(_View):
    _mapping = dict()


class _POST(_View):
    _mapping = dict()


class _Encoder(object):

    def encode(self, view):
        return str()

    def encode_error(self, exception):
        return str()

    content_type = ''


class _XMLEncoder(_Encoder):

    def encode(self, view):
        root = self.encode_helper(None, view.to_dict())
        return xml.etree.ElementTree.tostring(root)

    def encode_helper(self, root, d):

        if root is None:
            e = xml.etree.ElementTree.Element(d['name'], **d['meta'])
        else:
            e = xml.etree.ElementTree.SubElement(root, d['name'], **d['meta'])

        value = d['value']
        contents = d['contents']
        if value is None:
            if contents:
                for v in contents:
                    self.encode_helper(e, v)
            else:
                e.text = " "
        else:
            e.text = unicode(value)
        return e

    def encode_error(self, e):
        main = xml.etree.ElementTree.Element("error")
        sub = xml.etree.ElementTree.SubElement(main, "message")
        sub.text = str(e.message)
        sub = xml.etree.ElementTree.SubElement(main, "code")
        sub.text = str(e.code)
        return xml.etree.ElementTree.tostring(main)

    content_type = 'application/xml'


class _JSONEncoder(_Encoder):

    def encode(self, view):
        return json.dumps(view.to_dict())

    def encode_error(self, e):
        return json.dumps({'message': e.message, 'code': e.code})

    content_type = 'application/json'


class _HTMLEncoder(_Encoder):

    def encode(self, view):
        return self._get_jinja().get_template(
            view.template).render(view.to_dict())
        
    def encode_error(self, exception):
        return "<h1>" + str(exception.code) + ":" + exception.message + "</h1>"

    def _get_jinja(self):
        import jinja2
        if not self._j2e:
            self._j2e = jinja2.Environment(
                loader=jinja2.FileSystemLoader(self._template_path),
                extensions=['jinja2.ext.autoescape'])
        return self._j2e

    _j2e = None

    _template_path = os.path.dirname(__file__)
    content_type = 'text/html'


class _Handler(webapp2.RequestHandler):
    """Base-class for request handlers."""

<<<<<<< HEAD
    def dispatch(self, **kwargs):        
=======
    encoders = [_XMLEncoder(), _HTMLEncoder(), _JSONEncoder()]

    def dispatch(self, **kwargs):
        
>>>>>>> ec3a9444
        self.select_encoder()
        try:
            if _SERVER_DOWN:
                raise HTTPException(503, "The server is currently down.")
            self.create_view(**self.request.route_kwargs)
            self.modify_view()
            self.view.respond()
            self.response.write(self.encoder.encode(self.view))
        except _HTTPException as e:
            self.handle_error(e)

    def select_encoder(self):
        accept = self.request.headers.get('Accept')
        if self.request.get('format'):
            accept = self.request.get('format')
        for encoder in reversed(self.encoders):
            self.encoder = encoder
            print self.encoder
            print encoder.content_type
            print accept
            if encoder.content_type == accept:
                break
        self.response.headers['Content-Type'] = encoder.content_type

    def create_view(self, view_name=None, entity_name=None):
        if not view_name:
            if self.request.path == '/':
                view_name = "/"
            else:
                raise _HTTPException(404)
        if self.request.method == 'GET':
            view_class = _GET._mapping.get(view_name)
        elif self.request.method == 'POST':
            view_class = _POST._mapping.get(view_name)
        else:
            raise _HTTPException(405)
        if not view_class:
            raise _HTTPException(404)
        self.view = view_class()
        self.view.entity_name = entity_name

    def modify_view(self):
        modifications = {}
        for key, value in self.request.params.iteritems():
            if key not in modifications:
                modifications[key] = []
            modifications[key].append(value)
        for name, input in self.view._inputs.iteritems():
            if not (input._alias or name) in modifications:
                continue
            try:
                value = [input._coerce(v) for v in modifications[name]]
            except (TypeError, ValueError):
                continue
            if not input._multivalued:
                value = value[-1]
            setattr(self.view, name, value)
        for name, input in self.view._inputs.iteritems():
            if input._optional:
                continue
            if getattr(self.view, name) is None:
                raise _HTTPException(
                    400, "No %s specified" % (input._alias or name))

    def handle_error(self, exception):
        traceback.print_exc()
        if isinstance(exception, _HTTPException):
            self.response.set_status(exception.code, exception.message)
            self.response.write(
                self.encoder.encode_error(exception))
        else:
            raise exception


class Hydro(webapp2.WSGIApplication):
    """The application."""

    def __init__(self, template_path=None, default_template=None, **kwargs):

        if template_path is not None:
            _HTMLEncoder._template_path = template_path

        if default_template is not None:
            _View.template = default_template

        super(Hydro, self).__init__(
            [
                webapp2.Route('/', _Handler),
                webapp2.Route('/<view_name>', _Handler),
                webapp2.Route('/<view_name>/', _Handler),
                webapp2.Route('/<view_name>/<entity_name>', _Handler),
                webapp2.Route('<:.*>', _Handler),
            ],
            config=kwargs,
        )


GET = _GET
POST = _POST

Input = _Input
String = _String
Integer = _Integer
Float = _Float
Boolean = _Boolean

Meta = _Meta
Output = _Output

Inherited = _Inherited<|MERGE_RESOLUTION|>--- conflicted
+++ resolved
@@ -9,15 +9,6 @@
 import webapp2
 import json
 import xml.etree.ElementTree
-
-<<<<<<< HEAD
-_DEVELOPMENT = os.environ.get('SERVER_SOFTWARE', 'Dev').startswith('Dev')
-_BOOLEAN_FALSES = [False, 0, 'False', 'false', 'No', 'no', 'NO' ]
-_SERVER_DOWN = False
-
-get_request = webapp2.get_request
-=======
->>>>>>> ec3a9444
 
 
 class _HTTPException(Exception):
@@ -370,18 +361,12 @@
 class _Handler(webapp2.RequestHandler):
     """Base-class for request handlers."""
 
-<<<<<<< HEAD
-    def dispatch(self, **kwargs):        
-=======
     encoders = [_XMLEncoder(), _HTMLEncoder(), _JSONEncoder()]
 
     def dispatch(self, **kwargs):
         
->>>>>>> ec3a9444
         self.select_encoder()
         try:
-            if _SERVER_DOWN:
-                raise HTTPException(503, "The server is currently down.")
             self.create_view(**self.request.route_kwargs)
             self.modify_view()
             self.view.respond()
